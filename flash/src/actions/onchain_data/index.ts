import { ALCHEMY_ACTIONS } from "./alchemy";
<<<<<<< HEAD
import { COINGECKO_ACTIONS } from "./coingecko";
import { COINGECKO_PRO_ACTIONS } from "./coingecko_pro";
=======
import { ZapAction } from "../zap_action";
>>>>>>> 48f87c29

export * from "./alchemy";
export * from "./coingecko";
export * from "./coingecko_pro";

<<<<<<< HEAD
// Combine all onchain data actions
export const ONCHAIN_DATA_ACTIONS = [
  ...ALCHEMY_ACTIONS,
  ...COINGECKO_ACTIONS,
  ...COINGECKO_PRO_ACTIONS
]; 
=======
export const ONCHAIN_DATA_ACTIONS: ZapAction<any>[] = [...ALCHEMY_ACTIONS]; 
>>>>>>> 48f87c29
<|MERGE_RESOLUTION|>--- conflicted
+++ resolved
@@ -1,22 +1,18 @@
 import { ALCHEMY_ACTIONS } from "./alchemy";
-<<<<<<< HEAD
 import { COINGECKO_ACTIONS } from "./coingecko";
 import { COINGECKO_PRO_ACTIONS } from "./coingecko_pro";
-=======
 import { ZapAction } from "../zap_action";
->>>>>>> 48f87c29
+
 
 export * from "./alchemy";
 export * from "./coingecko";
 export * from "./coingecko_pro";
 
-<<<<<<< HEAD
 // Combine all onchain data actions
 export const ONCHAIN_DATA_ACTIONS = [
   ...ALCHEMY_ACTIONS,
   ...COINGECKO_ACTIONS,
   ...COINGECKO_PRO_ACTIONS
 ]; 
-=======
-export const ONCHAIN_DATA_ACTIONS: ZapAction<any>[] = [...ALCHEMY_ACTIONS]; 
->>>>>>> 48f87c29
+
+export const ONCHAIN_DATA_ACTIONS: ZapAction<any>[] = [...ALCHEMY_ACTIONS]; 
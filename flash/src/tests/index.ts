
<<<<<<< HEAD
import "./exa";
import "./alchemy";
import "./browserbase";
import "./code";
import "./webdata";
import "./audio";
import "./video";
=======
import { runExaTests } from "./exa";
import { runAlchemyTests } from "./alchemy";
import { runBrowserbaseTests } from "./browserbase";
import * from "./code";
>>>>>>> e6362b26

console.log("All tests have been executed.");

runExaTests();
runAlchemyTests();
runBrowserbaseTests();<|MERGE_RESOLUTION|>--- conflicted
+++ resolved
@@ -1,18 +1,11 @@
-
-<<<<<<< HEAD
-import "./exa";
-import "./alchemy";
-import "./browserbase";
-import "./code";
-import "./webdata";
-import "./audio";
-import "./video";
-=======
 import { runExaTests } from "./exa";
 import { runAlchemyTests } from "./alchemy";
 import { runBrowserbaseTests } from "./browserbase";
 import * from "./code";
->>>>>>> e6362b26
+import * from "./code";
+import * from "./webdata";
+import * from "./audio";
+import * from "./video";
 
 console.log("All tests have been executed.");
 

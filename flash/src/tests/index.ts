import { runExaTests } from "./exa";
import { runAlchemyTests } from "./alchemy";
import { runBrowserbaseTests } from "./browserbase";

<<<<<<< HEAD
import "./exa";
import "./alchemy";
import "./browserbase";
import "./code";
=======
console.log("All tests have been executed.");
>>>>>>> 53971930

runExaTests();
runAlchemyTests();
runBrowserbaseTests();<|MERGE_RESOLUTION|>--- conflicted
+++ resolved
@@ -1,15 +1,10 @@
+
 import { runExaTests } from "./exa";
 import { runAlchemyTests } from "./alchemy";
 import { runBrowserbaseTests } from "./browserbase";
+import * from "./code";
 
-<<<<<<< HEAD
-import "./exa";
-import "./alchemy";
-import "./browserbase";
-import "./code";
-=======
 console.log("All tests have been executed.");
->>>>>>> 53971930
 
 runExaTests();
 runAlchemyTests();
